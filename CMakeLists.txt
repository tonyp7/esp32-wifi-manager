--- conflicted
+++ resolved
@@ -1,10 +1,7 @@
 if(IDF_VERSION_MAJOR GREATER_EQUAL 4)
     idf_component_register(SRC_DIRS src
-<<<<<<< HEAD
         REQUIRES log nvs_flash esp_wifi mdns wpa_supplicant lwip esp_http_server 
-=======
         REQUIRES log nvs_flash esp_wifi mdns wpa_supplicant lwip esp_http_server
->>>>>>> 3692d648
         INCLUDE_DIRS src
         EMBED_FILES src/style.css src/code.js src/index.html)
 else()
